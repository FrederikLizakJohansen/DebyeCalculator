--- conflicted
+++ resolved
@@ -15,18 +15,12 @@
 import matplotlib.pyplot as plt
 
 from ase import Atoms
-<<<<<<< HEAD
-from torch.nn.functional import pdist
-from DebyeCalculator.profiling import Profiler
-import base64
-=======
 from ase.io import read, write
 from ase.build import make_supercell
 from ase.build.tools import sort as ase_sort
 
-from profiling import Profiler
-
->>>>>>> 3bafba1c
+from DebyeCalculator.profiling import Profiler
+
 import ipywidgets as widgets
 from IPython.display import display, HTML
 from ipywidgets import interact, interact_manual
