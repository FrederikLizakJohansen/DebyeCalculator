{
 "cells": [
  {
   "cell_type": "markdown",
   "id": "6fc75ce6",
   "metadata": {},
   "source": [
    "# DebyeCalculator - QuickStart\n",
    "\n",
    "**Authors:** Johansen & Anker et. al.\n",
    "\n",
    "**Questions:** [frjo@di.ku.dk](frjo@di.ku.dk) and [andy@chem.ku.dk](andy@chem.ku.dk)\n",
    "\n",
    "**Date:** August 2023\n",
    "\n",
    "---\n",
    "The `DebyeCalculator` class is a powerful tool for calculating the scattering intensity I(q) through the Debye scattering equation, the Total Scattering Structure Function S(q), the Reduced Total Scattering Function F(q), and the Reduced Atomic Pair Distribution Function G(r).\n",
    "This class is optimized to run on GPUs, making it well-suited for large-scale simulations and nanoparticle analysis. It utilizes PyTorch to efficiently perform tensor computations and takes advantage of CUDA acceleration for enhanced speed.\n",
    "\n",
    "To begin, simply run this next cell!"
   ]
  },
  {
   "cell_type": "code",
   "execution_count": 1,
   "id": "bcb62ea8",
   "metadata": {},
   "outputs": [
    {
     "data": {
      "application/vnd.jupyter.widget-view+json": {
<<<<<<< HEAD
       "model_id": "9e1b0a948ec24c7c8284c6b364c84862",
=======
       "model_id": "63840c43bc024c73b01b64d22610ff48",
>>>>>>> cce8e565
       "version_major": 2,
       "version_minor": 0
      },
      "text/plain": [
       "interactive(children=(Text(value='', description='Data Folder:', placeholder='path/to/data/folder'), Dropdown(…"
      ]
     },
     "metadata": {},
     "output_type": "display_data"
    },
    {
     "data": {
      "application/vnd.jupyter.widget-view+json": {
       "model_id": "58a64dea62b044568c4ebd61438a1a79",
       "version_major": 2,
       "version_minor": 0
      },
      "text/plain": [
       "Button(description='Download Data', style=ButtonStyle())"
      ]
     },
     "metadata": {},
     "output_type": "display_data"
    },
    {
     "name": "stdout",
     "output_type": "stream",
     "text": [
      "Data not loaded\r"
     ]
    }
   ],
   "source": [
    "from debyecalculator_interaction import interact_debye\n",
    "interact_debye()"
   ]
  },
  {
   "cell_type": "markdown",
   "id": "dfff0914",
   "metadata": {},
   "source": [
    "# Cite\n",
    "If you use our code, please consider citing our paper. Thanks in advance!\n",
    "\n",
    "```\n",
    "@article{Johansen_anker2023debye,\n",
    "title={A GPU-Accelerated Open-Source Python Package for Rapid Calculation of the Debye Scattering Equation: Applications in Small-Angle Scattering, Powder diffraction, and Total Scattering with Pair Distribution Function Analysis},\n",
    "author={Frederik L. Johansen, Andy S. Anker, Ulrik Friis-Jensen, Erik B. Dam, Kirsten M. Ø. Jensen, Raghavendra Selvan},\n",
    "journal={XXXX}\n",
    "year={2023}}\n",
    "```\n",
    "\n",
    "\n",
    "# LICENSE\n",
    "This project is licensed under the Apache License Version 2.0, January 2004 - see the LICENSE file at https://github.com/FrederikLizakJohansen/DebyeCalculatorGPU/blob/main/LICENSE.txt for details."
   ]
  },
  {
   "cell_type": "code",
   "execution_count": null,
   "id": "67951f45",
   "metadata": {},
   "outputs": [],
   "source": []
  }
 ],
 "metadata": {
  "kernelspec": {
   "display_name": "Python 3 (ipykernel)",
   "language": "python",
   "name": "python3"
  },
  "language_info": {
   "codemirror_mode": {
    "name": "ipython",
    "version": 3
   },
   "file_extension": ".py",
   "mimetype": "text/x-python",
   "name": "python",
   "nbconvert_exporter": "python",
   "pygments_lexer": "ipython3",
<<<<<<< HEAD
   "version": "3.7.16"
=======
   "version": "3.7.15"
>>>>>>> cce8e565
  }
 },
 "nbformat": 4,
 "nbformat_minor": 5
}<|MERGE_RESOLUTION|>--- conflicted
+++ resolved
@@ -29,11 +29,7 @@
     {
      "data": {
       "application/vnd.jupyter.widget-view+json": {
-<<<<<<< HEAD
-       "model_id": "9e1b0a948ec24c7c8284c6b364c84862",
-=======
        "model_id": "63840c43bc024c73b01b64d22610ff48",
->>>>>>> cce8e565
        "version_major": 2,
        "version_minor": 0
       },
@@ -117,11 +113,7 @@
    "name": "python",
    "nbconvert_exporter": "python",
    "pygments_lexer": "ipython3",
-<<<<<<< HEAD
-   "version": "3.7.16"
-=======
    "version": "3.7.15"
->>>>>>> cce8e565
   }
  },
  "nbformat": 4,
