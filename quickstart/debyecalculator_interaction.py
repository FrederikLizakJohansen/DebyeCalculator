import os
<<<<<<< HEAD
=======
os.chdir('../packages')
import sys
>>>>>>> cce8e565
import base64
import ipywidgets as widgets
from IPython.display import display, HTML
from ipywidgets import interact, interact_manual
from DebyeCalculator.debye_calculator import DebyeCalculator
import matplotlib.pyplot as plt
import time
import numpy as np
import traitlets
from glob import glob

"""
Interact with the DebyeCalculator to calculate the scattering intensity I(q) through the Debye scattering equation, 
the Total Scattering Structure Function S(q), the Reduced Total Scattering Function F(q), and the Reduced Atomic Pair Distribution Function G(r).

This script demonstrates an interactive interface using ipywidgets and DebyeCalculator for I(Q), S(Q), F(Q), and G(r) based on user-provided parameters.

Usage:
1. Run the script in a Jupyter Notebook environment.
2. The interactive interface will appear with widgets to adjust various parameters.
3. Select a data folder containing XYZ files to analyze.
4. Choose a specific XYZ file from the dropdown menu.
5. Adjust other parameters such as batch size, hardware (CPU or CUDA), radiation type, etc.
6. The graphs showing I(Q), S(Q), F(Q), and G(r) will be displayed and updated as parameters change.

Note: Make sure to have the necessary libraries installed, including ipywidgets, matplotlib, and the DebyeCalculator package.

"""

def interact_debye(
    _cont_updates = False,
):
    radtype = widgets.ToggleButtons(
        options=['Xray', 'Neutron'],
        value='Xray',
        description='Rad. Type:',
        disabled=False,
        layout = widgets.Layout(width='900px'),
        button_style='info'
    )

    path = widgets.Text(
        value='',
        placeholder="some/path/to/data/..",
        description='Data Folder:',
        disabled=False
    )

    batch_size = widgets.IntText(
        min = 100,
        max = 10000,
        value=100,
        description='Batch Size:',
    )

    device = widgets.ToggleButtons(
        options=['CPU', 'CUDA'],
        value='CPU',
        description='Hardware:',
        disabled=False,
        button_style='info',
    )

    lorch_mod = widgets.Checkbox(
        value=False,
        description='Lorch mod.',
        disabled=False
    )

    qslider = widgets.FloatRangeSlider(
        value=[0.8, 25],
        min=0.0,
        max=50.0,
        step=0.01,
        description='Qmin/Qmax:',
        disabled=False,
        continuous_update=_cont_updates,
        orientation='horizontal',
        readout=True,
        #readout_format='.{1}f',
        style={'font_weight':'bold', 'slider_color': 'white'},
        layout = widgets.Layout(width='900px'),
        slider_color = 'white',
    )

    qdamp_slider = widgets.FloatSlider(
        min=0.00,
        max=0.10,
        value=0.04, 
        step=0.01,
        description='Qdamp:',
        layout = widgets.Layout(width='900px'),
        continuous_update=_cont_updates,
    )

    rslider = widgets.FloatRangeSlider(
        value=[0.0, 25],
        min=0,
        max=100.0,
        step=0.1,
        description='rmin/rmax:',
        disabled=False,
        continuous_update=_cont_updates,
        orientation='horizontal',
        readout=True,
        readout_format='.1f',
        style={'font_weight':'bold', 'slider_color': 'white'},
        layout = widgets.Layout(width='900px'),
        slider_color = 'white'
    )

    biso_slider = widgets.FloatSlider(
        min=0.00,
        max=1.00,
        value=0.30,
        step=0.01,
        description='B-iso:',
        layout = widgets.Layout(width='900px'),
        continuous_update=_cont_updates,
    )

    scale_type = widgets.ToggleButtons(
        options=['Normal', 'SAS'],
        value='Normal',
        description='Axes scale:',
        button_style='info'
    )
    
    global no_data_loaded_display 
    no_data_loaded_display = False
    
    def on_download_button_click(button):
        global no_data_loaded_display
        
        try:
            save_datasets()
        
            iq_data = np.column_stack([q, iq_values])
            sq_data = np.column_stack([q, sq_values])
            fq_data = np.column_stack([q, fq_values])
            gr_data = np.column_stack([r, gr_values])
            
            sys.stdout.write('\x1b[1A')
            sys.stdout.write('\x1b[1A')
            sys.stdout.write('\x1b[1A')
            sys.stdout.write('\x1b[2K')

            display(HTML(create_download_link("iq_data.csv", iq_data, "q,I(Q)")))
            display(HTML(create_download_link("sq_data.csv", sq_data, "q,S(Q)")))
            display(HTML(create_download_link("fq_data.csv", fq_data, "q,F(Q)")))
            display(HTML(create_download_link("gr_data.csv", gr_data, "r,G(r)")))
            
            
        except Exception as e:
            #if not no_data_loaded_display:
            print('Data not loaded', end="\r")
                #no_data_loaded_display = True
              
    download_button = widgets.Button(description="Download Data")
    download_button.on_click(on_download_button_click)

    # Create a color dropdown widget
    folder = widgets.Text(description='Data Folder:', placeholder='path/to/data/folder')

    # Create a dropdown menu widget for selection of XYZ file and an output area
    standard_msg = 'provide valid folder'
    select_file = widgets.Dropdown(description='Select File:', options=[standard_msg], value=standard_msg, disabled=True)

    # Define a function to update the scattering patterns based on the selected parameters
    def update_options(change):
        folder = change.new
        paths = sorted(glob(os.path.join(folder, '*.xyz')))
        if len(paths):
            select_file.options = paths
            select_file.disabled = False
        else:
            select_file.options = [standard_msg]
            select_file.value = standard_msg
            select_file.disabled = True

    # Link the update function to the dropdown widget's value change event
    folder.observe(update_options, names='value')

    def save_datasets():
        # Save each dataset to a CSV file using numpy
        np.savetxt("iq_data.csv", np.column_stack([q, iq_values]), delimiter=",", header="q,I(Q)", comments='')
        np.savetxt("sq_data.csv", np.column_stack([q, sq_values]), delimiter=",", header="q,S(Q)", comments='')
        np.savetxt("fq_data.csv", np.column_stack([q, fq_values]), delimiter=",", header="q,F(Q)", comments='')
        np.savetxt("gr_data.csv", np.column_stack([r, gr_values]), delimiter=",", header="r,G(r)", comments='')

    def create_download_link(filename, data, header=None):
        content = "\n".join([",".join(map(str, row)) for row in data])
        if header:
            content = header + "\n" + content
        b64 = base64.b64encode(content.encode()).decode()
        href = f'<a href="data:text/csv;base64,{b64}" download="{filename}">Download {filename}</a>'
        return href
    
    # Create a function to update the output area
    def update_output(folder, file, batch_size, device, radtype, lorch_mod, qminmax, qdamp, rminmax, biso, scale_type):
        global q, r, iq_values, sq_values, fq_values, gr_values  # Declare these variables as global
        if (file is not None) and file != standard_msg:

            calculator = DebyeCalculator(device=device.lower(), batch_size=batch_size, radiation_type=radtype,
                                         qmin=qminmax[0], qmax=qminmax[1], qstep=0.01, qdamp=qdamp,
                                         rmin=rminmax[0], rmax=rminmax[1], rstep=0.01, rthres=1, biso=biso,
                                         lorch_mod=lorch_mod)

            r, q, iq_values, sq_values, fq_values, gr_values = calculator._return_all(file)

            fig, axs = plt.subplots(2, 2, figsize=(12, 8), dpi=75)
            axs = axs.flatten()

            if scale_type == 'SAS':
                axs[0].set_xscale('log')
                axs[0].set_yscale('log')

            axs[0].plot(q, iq_values, lw=None)
            axs[0].set(xlabel='$Q$ [$\AA^{-1}$]', ylabel='$I(Q)$ [counts]')
            axs[1].axhline(1, alpha=0.5, ls='--', c='g')
            axs[1].plot(q, sq_values+1, lw=None)
            axs[1].set(xlabel='$Q$ [$\AA^{-1}$]', ylabel='$S(Q)$')
            axs[2].axhline(0, alpha=0.5, ls='--', c='g')
            axs[2].plot(q, fq_values, lw=None)
            axs[2].set(xlabel='$Q$ [$\AA^{-1}$]', ylabel='$F(Q)$')
            axs[3].plot(r, gr_values, lw=None)
            axs[3].set(xlabel='$r$ [$\AA$]', ylabel='$G_r(r)$')

            labels = ['Scattering Intensity, I(Q)',
                      'Structure Function, S(Q)',
                      'Reduced Structure Function, F(Q)',
                      'Reduced Pair Distribution Function, G(r)']

            for ax, label in zip(axs, labels):
                ax.relim()
                ax.autoscale_view()
                ax.set_title(label)
                ax.grid(alpha=0.2)

            fig.suptitle("XYZ file: " + file.split('/')[-1].split('.')[0])
            fig.tight_layout()
       

    # Create an interactive function that triggers when the user-defined parameters changes
    interact(
        update_output, 
        folder=folder,
        file=select_file,
        batch_size = batch_size,
        device = device,
        radtype = radtype,
        lorch_mod = lorch_mod,
        qminmax = qslider,
        qdamp = qdamp_slider,
        rminmax = rslider,
        biso = biso_slider,
        scale_type=scale_type,
    );
    
    display(download_button)

    <|MERGE_RESOLUTION|>--- conflicted
+++ resolved
@@ -1,9 +1,6 @@
 import os
-<<<<<<< HEAD
-=======
 os.chdir('../packages')
 import sys
->>>>>>> cce8e565
 import base64
 import ipywidgets as widgets
 from IPython.display import display, HTML
